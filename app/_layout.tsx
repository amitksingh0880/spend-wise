import { DarkTheme, DefaultTheme, ThemeProvider } from '@react-navigation/native';
import { Stack } from 'expo-router';
import { StatusBar } from 'expo-status-bar';
import React, { useEffect, useState } from 'react';
import { AppState } from 'react-native';
import 'react-native-reanimated';
import { SafeAreaProvider, SafeAreaView } from 'react-native-safe-area-context';

import StartupSplash from '@/app/components/StartupSplash';
import { CurrencyProvider } from '@/app/contexts/CurrencyContext';
import { ThemeProvider as AppThemeProvider, useAppTheme } from '@/app/contexts/ThemeContext';
<<<<<<< HEAD
// Auth code removed
import { getUserPreferences } from '@/app/services/preferencesService';
=======
>>>>>>> 12db2ee5
import { useColorScheme } from '@/hooks/use-color-scheme';

export const unstable_settings = {
  anchor: '(tabs)',
};

export default function RootLayout() {
  const [showStartup, setShowStartup] = useState(true);
  const [isLocked, setIsLocked] = useState(false);

  useEffect(() => {
    // Authentication flow removed for now
  }, []);

  useEffect(() => {
    const subscription = AppState.addEventListener('change', async (state) => {
      // Background auth behavior removed
    });
    return () => subscription.remove();
  }, []);

  // auth emitter removed

  function InnerApp() {
    const colorScheme = useColorScheme();
    const appTheme = useAppTheme();
    const userTheme = appTheme?.theme ?? colorScheme;
    return (
      <ThemeProvider value={userTheme === 'dark' ? DarkTheme : DefaultTheme}>
        {showStartup ? (
          <StartupSplash visible={showStartup} onFinish={() => setShowStartup(false)} />
        ) : (
          <>
            <Stack>
              <Stack.Screen name="(tabs)" options={{ headerShown: false }} />
              <Stack.Screen name="modal" options={{ presentation: 'modal', title: 'Modal' }} />
            </Stack>
            <StatusBar style="auto" />
          </>
        )}
      </ThemeProvider>
    );
  }

  function InnerApp() {
    const colorScheme = useColorScheme();
    const appTheme = useAppTheme();
    const userTheme = appTheme?.theme ?? colorScheme;
    return (
      <ThemeProvider value={userTheme === 'dark' ? DarkTheme : DefaultTheme}>
        {showStartup ? (
          <StartupSplash visible={showStartup} onFinish={() => setShowStartup(false)} />
        ) : (
          <>
            <Stack>
              <Stack.Screen name="(tabs)" options={{ headerShown: false }} />
              <Stack.Screen name="modal" options={{ presentation: 'modal', title: 'Modal' }} />
            </Stack>
            <StatusBar style="auto" />
          </>
        )}
      </ThemeProvider>
    );
  }

  return (
    <CurrencyProvider>
      <AppThemeProvider>
<<<<<<< HEAD
        <SafeAreaProvider>
          <SafeAreaView style={{ flex: 1 }} edges={[ 'top' ]}>
            <InnerApp />
          </SafeAreaView>
        </SafeAreaProvider>
        {/* Auth removed for now */}
=======
        <InnerApp />
>>>>>>> 12db2ee5
      </AppThemeProvider>
    </CurrencyProvider>
  );
}<|MERGE_RESOLUTION|>--- conflicted
+++ resolved
@@ -9,11 +9,8 @@
 import StartupSplash from '@/app/components/StartupSplash';
 import { CurrencyProvider } from '@/app/contexts/CurrencyContext';
 import { ThemeProvider as AppThemeProvider, useAppTheme } from '@/app/contexts/ThemeContext';
-<<<<<<< HEAD
 // Auth code removed
 import { getUserPreferences } from '@/app/services/preferencesService';
-=======
->>>>>>> 12db2ee5
 import { useColorScheme } from '@/hooks/use-color-scheme';
 
 export const unstable_settings = {
@@ -82,16 +79,12 @@
   return (
     <CurrencyProvider>
       <AppThemeProvider>
-<<<<<<< HEAD
         <SafeAreaProvider>
           <SafeAreaView style={{ flex: 1 }} edges={[ 'top' ]}>
             <InnerApp />
           </SafeAreaView>
         </SafeAreaProvider>
         {/* Auth removed for now */}
-=======
-        <InnerApp />
->>>>>>> 12db2ee5
       </AppThemeProvider>
     </CurrencyProvider>
   );
